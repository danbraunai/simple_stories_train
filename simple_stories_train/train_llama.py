--- conflicted
+++ resolved
@@ -49,12 +49,7 @@
 import time
 from contextlib import nullcontext
 from dataclasses import dataclass
-<<<<<<< HEAD
-from io import BufferedWriter
-from typing import Any
-=======
 from pathlib import Path
->>>>>>> 37f0e169
 
 import numpy as np
 import tiktoken
@@ -651,17 +646,6 @@
             self.advance()
         return x, y
 
-
-<<<<<<< HEAD
-def print0(*args: Any, **kwargs: Any):
-    # modified print that only prints from the master process
-    # if this is not a distributed run, it's just a print
-    if int(os.environ.get("RANK", 0)) == 0:
-        print(*args, **kwargs)
-
-
-=======
->>>>>>> 37f0e169
 if __name__ == "__main__":
     print0(f"Running pytorch {torch.__version__}")
 
