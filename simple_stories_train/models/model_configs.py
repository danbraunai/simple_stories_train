from simple_stories_train.models.llama import LlamaConfig

<<<<<<< HEAD
MODEL_CONFIGS = {
    "d2": LlamaConfig(
        block_size=1024,
        vocab_size=50257,  # TODO: Make this depend on the tokenizer vocab size
        n_layer=2,
        n_head=2,
        n_embd=12,
        rotary_dim=12 // 2,
        n_key_value_heads=2 // 2,
        flash_attention=True,
    ),
    "d12": LlamaConfig(
        block_size=1024,
        vocab_size=50257,
        n_layer=12,
        n_head=12,
        n_embd=768,
        rotary_dim=768 // 12,
        n_key_value_heads=12 // 4,
        flash_attention=True,
    ),
    "d24": LlamaConfig(
        block_size=1024,
        vocab_size=50257,
        n_layer=24,
        n_head=16,
        n_embd=1024,
        rotary_dim=1024 // 16,
        n_key_value_heads=16 // 4,
        flash_attention=True,
    ),
    "d36": LlamaConfig(
        block_size=1024,
        vocab_size=50257,
        n_layer=36,
        n_head=20,
        n_embd=1280,
        rotary_dim=1280 // 20,
        n_key_value_heads=20 // 4,
        flash_attention=True,
    ),
    "d48": LlamaConfig(
        block_size=1024,
        vocab_size=50257,
        n_layer=48,
        n_head=25,
        n_embd=1600,
        rotary_dim=1600 // 25,
        n_key_value_heads=25 // 4,
        flash_attention=True,
    ),
    "33M": LlamaConfig(
        block_size=512,
        vocab_size=50257,
        n_layer=12,
        n_head=8,
        n_embd=512,
        n_intermediate=512 * 4 * 2 // 3,
        rotary_dim=512 // 8,
        n_ctx=512,
        n_key_value_heads=2,
        flash_attention=True,
    ),
}
=======
MODEL_CONFIGS_DICT = {
    "d2": {
        "block_size": 1024,
        "vocab_size": 50257,  # TODO: Make this depend on the tokenizer vocab size
        "n_layer": 2,
        "n_head": 2,
        "n_embd": 12,
        "rotary_dim": 12 // 2,
        "n_key_value_heads": 2 // 2,
        "flash_attention": True,
    },
    "d12": {
        "block_size": 1024,
        "vocab_size": 50257,
        "n_layer": 12,
        "n_head": 12,
        "n_embd": 768,
        "rotary_dim": 768 // 12,
        "n_key_value_heads": 12 // 4,
        "flash_attention": True,
    },
    "d24": {
        "block_size": 1024,
        "vocab_size": 50257,
        "n_layer": 24,
        "n_head": 16,
        "n_embd": 1024,
        "rotary_dim": 1024 // 16,
        "n_key_value_heads": 16 // 4,
        "flash_attention": True,
    },
    "d36": {
        "block_size": 1024,
        "vocab_size": 50257,
        "n_layer": 36,
        "n_head": 20,
        "n_embd": 1280,
        "rotary_dim": 1280 // 20,
        "n_key_value_heads": 20 // 4,
        "flash_attention": True,
    },
    "d48": {
        "block_size": 1024,
        "vocab_size": 50257,
        "n_layer": 48,
        "n_head": 25,
        "n_embd": 1600,
        "rotary_dim": 1600 // 25,
        "n_key_value_heads": 25 // 4,
        "flash_attention": True,
    },
}

MODEL_CONFIGS = {key: LlamaConfig(**value) for key, value in MODEL_CONFIGS_DICT.items()}  # type: ignore
>>>>>>> a7494357
<|MERGE_RESOLUTION|>--- conflicted
+++ resolved
@@ -1,6 +1,5 @@
 from simple_stories_train.models.llama import LlamaConfig
 
-<<<<<<< HEAD
 MODEL_CONFIGS = {
     "d2": LlamaConfig(
         block_size=1024,
@@ -65,59 +64,5 @@
         flash_attention=True,
     ),
 }
-=======
-MODEL_CONFIGS_DICT = {
-    "d2": {
-        "block_size": 1024,
-        "vocab_size": 50257,  # TODO: Make this depend on the tokenizer vocab size
-        "n_layer": 2,
-        "n_head": 2,
-        "n_embd": 12,
-        "rotary_dim": 12 // 2,
-        "n_key_value_heads": 2 // 2,
-        "flash_attention": True,
-    },
-    "d12": {
-        "block_size": 1024,
-        "vocab_size": 50257,
-        "n_layer": 12,
-        "n_head": 12,
-        "n_embd": 768,
-        "rotary_dim": 768 // 12,
-        "n_key_value_heads": 12 // 4,
-        "flash_attention": True,
-    },
-    "d24": {
-        "block_size": 1024,
-        "vocab_size": 50257,
-        "n_layer": 24,
-        "n_head": 16,
-        "n_embd": 1024,
-        "rotary_dim": 1024 // 16,
-        "n_key_value_heads": 16 // 4,
-        "flash_attention": True,
-    },
-    "d36": {
-        "block_size": 1024,
-        "vocab_size": 50257,
-        "n_layer": 36,
-        "n_head": 20,
-        "n_embd": 1280,
-        "rotary_dim": 1280 // 20,
-        "n_key_value_heads": 20 // 4,
-        "flash_attention": True,
-    },
-    "d48": {
-        "block_size": 1024,
-        "vocab_size": 50257,
-        "n_layer": 48,
-        "n_head": 25,
-        "n_embd": 1600,
-        "rotary_dim": 1600 // 25,
-        "n_key_value_heads": 25 // 4,
-        "flash_attention": True,
-    },
-}
 
-MODEL_CONFIGS = {key: LlamaConfig(**value) for key, value in MODEL_CONFIGS_DICT.items()}  # type: ignore
->>>>>>> a7494357
+MODEL_CONFIGS = {key: LlamaConfig(**value) for key, value in MODEL_CONFIGS_DICT.items()}  # type: ignore