# simple_stories_train

Project for training small LMs. Designed for training on SimpleStories, an extension of [TinyStories](https://arxiv.org/abs/2305.07759).

## Installation

From the root of the repository, run one of

```bash
make install-dev  # To install the package, dev requirements and pre-commit hooks
make install  # To just install the package (runs `pip install -e .`)
```

## Development

Suggested extensions and settings for VSCode are provided in `.vscode/`. To use the suggested
settings, copy `.vscode/settings-example.json` to `.vscode/settings.json`.

There are various `make` commands that may be helpful

```bash
make check  # Run pre-commit on all files (i.e. pyright, ruff linter, and ruff formatter)
make type  # Run pyright on all files
make format  # Run ruff linter and formatter on all files
make test  # Run tests that aren't marked `slow`
make test-all  # Run all tests
```

## Usage
<<<<<<< HEAD
Training a simple model:
`python simple_stories_train/train_llama.py --model d2 --sequence_length 1024 --total_batch_size=4096`

You may be asked to enter your wandb API key. You can find it in your [wandb account settings](https://wandb.ai/settings). Alternatively, to avoid entering your API key on program execution, you can set the environment variable `WANDB_API_KEY` to your API key.
=======
First, download the TinyShakespeare dataset:
```bash
python simple_stories_train/tinyshakespeare.py
```

Then, train llama on it:
`python simple_stories_train/train_llama.py --model d12 --input_bin
simple_stories_train/tinyshakespeare/tiny_shakespeare_train.bin --input_val_bin
simple_stories_train/tinyshakespeare/tiny_shakespeare_val.bin --wandb_project
simple-stories-training --val_loss_every 3 --sample_every 3`

You may be asked to enter your wandb API key. You can find it in your [wandb account
settings](https://wandb.ai/settings). Alternatively, to avoid entering your API key on program
execution, you can set the environment variable `WANDB_API_KEY` to your API key, or put it in a
`.env` file under the root of the repository.
>>>>>>> 3fd1e94f
<|MERGE_RESOLUTION|>--- conflicted
+++ resolved
@@ -27,25 +27,9 @@
 ```
 
 ## Usage
-<<<<<<< HEAD
+
 Training a simple model:
 `python simple_stories_train/train_llama.py --model d2 --sequence_length 1024 --total_batch_size=4096`
 
-You may be asked to enter your wandb API key. You can find it in your [wandb account settings](https://wandb.ai/settings). Alternatively, to avoid entering your API key on program execution, you can set the environment variable `WANDB_API_KEY` to your API key.
-=======
-First, download the TinyShakespeare dataset:
-```bash
-python simple_stories_train/tinyshakespeare.py
-```
-
-Then, train llama on it:
-`python simple_stories_train/train_llama.py --model d12 --input_bin
-simple_stories_train/tinyshakespeare/tiny_shakespeare_train.bin --input_val_bin
-simple_stories_train/tinyshakespeare/tiny_shakespeare_val.bin --wandb_project
-simple-stories-training --val_loss_every 3 --sample_every 3`
-
-You may be asked to enter your wandb API key. You can find it in your [wandb account
-settings](https://wandb.ai/settings). Alternatively, to avoid entering your API key on program
-execution, you can set the environment variable `WANDB_API_KEY` to your API key, or put it in a
-`.env` file under the root of the repository.
->>>>>>> 3fd1e94f
+You may be asked to enter your wandb API key. You can find it in your [wandb account settings](https://wandb.ai/settings). Alternatively, to avoid entering your API key on program execution, you can set the environment variable `WANDB_API_KEY` to your API key, or put it in a
+`.env` file under the root of the repository.